--- conflicted
+++ resolved
@@ -7,17 +7,7 @@
     <UseWindowsForms>true</UseWindowsForms>
   </PropertyGroup>
   <ItemGroup>
-<<<<<<< HEAD
-    <PackageReference Include="FixMe" Version="1.0.0" PrivateAssets="All" />
-    <PackageReference Include="GitVersion.MsBuild" Version="5.9.0" PrivateAssets="All" />
-    <PackageReference Include="Microsoft.CodeAnalysis.NetAnalyzers" Version="6.0.0">
-      <PrivateAssets>all</PrivateAssets>
-      <IncludeAssets>runtime; build; native; contentfiles; analyzers; buildtransitive</IncludeAssets>
-    </PackageReference>
     <PackageReference Include="Microsoft.CodeDom.Providers.DotNetCompilerPlatform" Version="2.0.1" />
-    <PackageReference Include="StyleCop.Analyzers" Version="1.1.118" PrivateAssets="All" />
-=======
->>>>>>> c7a9a1ca
     <PackageReference Include="Unity.Container" Version="5.11.1" />
     <PackageReference Include="Unity.ServiceLocation" Version="5.11.1" />
   </ItemGroup>
