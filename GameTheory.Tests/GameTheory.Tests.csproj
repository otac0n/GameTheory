--- conflicted
+++ resolved
@@ -7,124 +7,29 @@
     <IsPackable>false</IsPackable>
     <TargetFramework>net8.0</TargetFramework>
   </PropertyGroup>
-<<<<<<< HEAD
-  <PropertyGroup Condition=" '$(Configuration)|$(Platform)' == 'Debug|AnyCPU' ">
-    <DebugSymbols>true</DebugSymbols>
-    <DebugType>full</DebugType>
-    <Optimize>false</Optimize>
-    <OutputPath>bin\Debug\</OutputPath>
-    <DefineConstants>DEBUG;TRACE</DefineConstants>
-    <ErrorReport>prompt</ErrorReport>
-    <WarningLevel>4</WarningLevel>
-  </PropertyGroup>
-  <PropertyGroup Condition=" '$(Configuration)|$(Platform)' == 'Release|AnyCPU' ">
-    <DebugType>pdbonly</DebugType>
-    <Optimize>true</Optimize>
-    <OutputPath>bin\Release\</OutputPath>
-    <DefineConstants>TRACE</DefineConstants>
-    <ErrorReport>prompt</ErrorReport>
-    <WarningLevel>4</WarningLevel>
-  </PropertyGroup>
   <ItemGroup>
-    <Reference Include="Microsoft.CSharp" />
-    <Reference Include="System" />
-    <Reference Include="System.ComponentModel.Composition" />
-    <Reference Include="System.Xml" />
-  </ItemGroup>
-=======
->>>>>>> c7a9a1ca
-  <ItemGroup>
+    <PackageReference Include="Microsoft.CodeDom.Providers.DotNetCompilerPlatform" Version="2.0.1" />
     <PackageReference Include="Microsoft.NET.Test.Sdk" Version="17.5.0" />
     <PackageReference Include="nunit" Version="3.13.3" />
     <PackageReference Include="NUnit3TestAdapter" Version="4.4.2">
       <PrivateAssets>all</PrivateAssets>
-<<<<<<< HEAD
-    </PackageReference>
-    <PackageReference Include="Microsoft.CodeAnalysis.NetAnalyzers">
-      <Version>6.0.0</Version>
-      <IncludeAssets>runtime; build; native; contentfiles; analyzers; buildtransitive</IncludeAssets>
-      <PrivateAssets>all</PrivateAssets>
-    </PackageReference>
-    <PackageReference Include="Microsoft.CodeDom.Providers.DotNetCompilerPlatform">
-      <Version>2.0.1</Version>
-    </PackageReference>
-    <PackageReference Include="NUnit">
-      <Version>3.12.0</Version>
-    </PackageReference>
-    <PackageReference Include="NUnit3TestAdapter">
-      <Version>3.15.1</Version>
-    </PackageReference>
-    <PackageReference Include="StyleCop.Analyzers">
-      <Version>1.1.118</Version>
-=======
->>>>>>> c7a9a1ca
       <IncludeAssets>runtime; build; native; contentfiles; analyzers; buildtransitive</IncludeAssets>
     </PackageReference>
   </ItemGroup>
   <ItemGroup>
-<<<<<<< HEAD
-    <ProjectReference Include="..\GameTheory\GameTheory.csproj">
-      <Project>{3b3e3456-b950-44c1-b8a2-fe6c79c2232f}</Project>
-      <Name>GameTheory</Name>
-    </ProjectReference>
-    <ProjectReference Include="..\GameTheory.Games.Nessos\GameTheory.Games.Nessos.csproj">
-      <Project>{c498fabf-25e4-4690-a541-d2fce1d0c323}</Project>
-      <Name>GameTheory.Games.Nessos</Name>
-    </ProjectReference>
-    <ProjectReference Include="..\GameTheory.Games.TicTacToe\GameTheory.Games.TicTacToe.csproj">
-      <Project>{f5b38959-a87d-432b-ae38-c2bcce50b836}</Project>
-      <Name>GameTheory.Games.TicTacToe</Name>
-    </ProjectReference>
-    <ProjectReference Include="..\GameTheory.Gdl\GameTheory.Gdl.csproj">
-      <Project>{e9225da4-7ebc-4915-93a5-d14df8aad0a3}</Project>
-      <Name>GameTheory.Gdl</Name>
-    </ProjectReference>
-    <ProjectReference Include="..\GameTheory.Gdl.Shared\GameTheory.Gdl.Shared.csproj">
-      <Project>{9759b3d1-3b3d-4cfd-8580-b4bb99ab3300}</Project>
-      <Name>GameTheory.Gdl.Shared</Name>
-    </ProjectReference>
-    <ProjectReference Include="..\GameTheory.Testing\GameTheory.Testing.csproj">
-      <Project>{8f3e7e82-c364-40a0-be1e-d165bf30e304}</Project>
-      <Name>GameTheory.Testing</Name>
-    </ProjectReference>
+    <ProjectReference Include="..\GameTheory\GameTheory.csproj" />
+    <ProjectReference Include="..\GameTheory.Games.Nessos\GameTheory.Games.Nessos.csproj" />
+    <ProjectReference Include="..\GameTheory.Games.TicTacToe\GameTheory.Games.TicTacToe.csproj" />
+    <ProjectReference Include="..\GameTheory.Gdl\GameTheory.Gdl.csproj" />
+    <ProjectReference Include="..\GameTheory.Gdl.Shared\GameTheory.Gdl.Shared.csproj" />
+    <ProjectReference Include="..\GameTheory.Testing\GameTheory.Testing.csproj" />
   </ItemGroup>
   <ItemGroup>
     <EmbeddedResource Include="Gdl\Games\best_buttons_and_lights_extended.kif" />
     <EmbeddedResource Include="Gdl\Games\cooperation.gdl" />
     <EmbeddedResource Include="Gdl\Games\knights_tour_5v5.kif" />
     <EmbeddedResource Include="Gdl\Games\multiple_buttons_and_lights.kif" />
-    <Compile Include="Gdl\Passes\ReportInconsistentConstantSemanticsPassTests.cs" />
-    <Compile Include="Gdl\GameCompilerTests.cs" />
-    <Compile Include="Players\DuhPlayerTests.cs" />
-    <Compile Include="Players\MaximizingPlayerTests.cs" />
-    <Compile Include="Players\RandomPlayerTests.cs" />
-    <Compile Include="Properties\AssemblyInfo.cs" />
-    <Compile Include="..\SharedAssemblyInfo.cs">
-      <Link>Properties\SharedAssemblyInfo.cs</Link>
-    </Compile>
-    <Compile Include="Strategies\ImmediateWinStrategyTests.cs" />
-    <Compile Include="Strategies\NullStrategyTests.cs" />
-    <None Include=".editorconfig" />
-    <None Include="app.config" />
-    <CodeAnalysisDictionary Include="..\CustomDictionary.xml">
-      <Link>CustomDictionary.xml</Link>
-    </CodeAnalysisDictionary>
-    <Compile Include="EnumCollectionTests.cs" />
-    <Compile Include="PlayerTokenTests.cs" />
-    <Compile Include="RandomTests.cs" />
-    <Compile Include="SizeTests.cs" />
-    <AdditionalFiles Include="..\stylecop.json">
-      <Link>stylecop.json</Link>
-    </AdditionalFiles>
-=======
-    <ProjectReference Include="..\GameTheory\GameTheory.csproj" />
-    <ProjectReference Include="..\GameTheory.Games.Nessos\GameTheory.Games.Nessos.csproj" />
-    <ProjectReference Include="..\GameTheory.Games.TicTacToe\GameTheory.Games.TicTacToe.csproj" />
-    <ProjectReference Include="..\GameTheory.Testing\GameTheory.Testing.csproj" />
-  </ItemGroup>
-  <ItemGroup>
     <AdditionalFiles Include="..\stylecop.json" Link="stylecop.json" />
->>>>>>> c7a9a1ca
   </ItemGroup>
   <ItemGroup>
     <Service Include="{82a7f48d-3b50-4b1e-b82e-3ada8210c358}" />
