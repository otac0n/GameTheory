﻿<?xml version="1.0" encoding="utf-8"?>
<Project ToolsVersion="12.0" DefaultTargets="Build" xmlns="http://schemas.microsoft.com/developer/msbuild/2003">
  <Import Project="$(MSBuildExtensionsPath)\$(MSBuildToolsVersion)\Microsoft.Common.props" Condition="Exists('$(MSBuildExtensionsPath)\$(MSBuildToolsVersion)\Microsoft.Common.props')" />
  <PropertyGroup>
    <Configuration Condition=" '$(Configuration)' == '' ">Debug</Configuration>
    <Platform Condition=" '$(Platform)' == '' ">AnyCPU</Platform>
    <ProjectGuid>{95EF578E-DAF2-4D88-9399-E05190C08634}</ProjectGuid>
    <OutputType>Library</OutputType>
    <AppDesignerFolder>Properties</AppDesignerFolder>
    <RootNamespace>GameTheory.Tests</RootNamespace>
    <AssemblyName>GameTheory.Tests</AssemblyName>
    <TargetFrameworkVersion>v4.8</TargetFrameworkVersion>
    <FileAlignment>512</FileAlignment>
    <SolutionDir Condition="$(SolutionDir) == '' Or $(SolutionDir) == '*Undefined*'">..\</SolutionDir>
    <RestorePackages>true</RestorePackages>
  </PropertyGroup>
  <PropertyGroup Condition=" '$(Configuration)|$(Platform)' == 'Debug|AnyCPU' ">
    <DebugSymbols>true</DebugSymbols>
    <DebugType>full</DebugType>
    <Optimize>false</Optimize>
    <OutputPath>bin\Debug\</OutputPath>
    <DefineConstants>DEBUG;TRACE</DefineConstants>
    <ErrorReport>prompt</ErrorReport>
    <WarningLevel>4</WarningLevel>
  </PropertyGroup>
  <PropertyGroup Condition=" '$(Configuration)|$(Platform)' == 'Release|AnyCPU' ">
    <DebugType>pdbonly</DebugType>
    <Optimize>true</Optimize>
    <OutputPath>bin\Release\</OutputPath>
    <DefineConstants>TRACE</DefineConstants>
    <ErrorReport>prompt</ErrorReport>
    <WarningLevel>4</WarningLevel>
  </PropertyGroup>
  <ItemGroup>
    <Reference Include="Microsoft.CSharp" />
    <Reference Include="System" />
    <Reference Include="System.ComponentModel.Composition" />
    <Reference Include="System.Xml" />
  </ItemGroup>
  <ItemGroup>
    <PackageReference Include="FixMe">
      <Version>1.0.0</Version>
      <IncludeAssets>runtime; build; native; contentfiles; analyzers; buildtransitive</IncludeAssets>
      <PrivateAssets>all</PrivateAssets>
    </PackageReference>
    <PackageReference Include="Microsoft.CodeAnalysis.NetAnalyzers">
      <Version>6.0.0</Version>
      <IncludeAssets>runtime; build; native; contentfiles; analyzers; buildtransitive</IncludeAssets>
      <PrivateAssets>all</PrivateAssets>
    </PackageReference>
    <PackageReference Include="Microsoft.CodeDom.Providers.DotNetCompilerPlatform">
      <Version>2.0.1</Version>
    </PackageReference>
    <PackageReference Include="NUnit">
      <Version>3.12.0</Version>
    </PackageReference>
    <PackageReference Include="NUnit3TestAdapter">
      <Version>3.15.1</Version>
    </PackageReference>
    <PackageReference Include="StyleCop.Analyzers">
      <Version>1.1.118</Version>
      <IncludeAssets>runtime; build; native; contentfiles; analyzers; buildtransitive</IncludeAssets>
      <PrivateAssets>all</PrivateAssets>
    </PackageReference>
    <PackageReference Include="System.Collections">
      <Version>4.3.0</Version>
    </PackageReference>
    <PackageReference Include="System.Collections.Immutable">
      <Version>1.5.0</Version>
    </PackageReference>
    <PackageReference Include="System.Diagnostics.Debug">
      <Version>4.3.0</Version>
    </PackageReference>
    <PackageReference Include="System.Globalization">
      <Version>4.3.0</Version>
    </PackageReference>
    <PackageReference Include="System.Linq">
      <Version>4.3.0</Version>
    </PackageReference>
    <PackageReference Include="System.Resources.ResourceManager">
      <Version>4.3.0</Version>
    </PackageReference>
    <PackageReference Include="System.Runtime">
      <Version>4.3.1</Version>
    </PackageReference>
    <PackageReference Include="System.Runtime.Extensions">
      <Version>4.3.1</Version>
    </PackageReference>
    <PackageReference Include="System.Threading">
      <Version>4.3.0</Version>
    </PackageReference>
  </ItemGroup>
  <ItemGroup>
    <ProjectReference Include="..\GameTheory\GameTheory.csproj">
      <Project>{3b3e3456-b950-44c1-b8a2-fe6c79c2232f}</Project>
      <Name>GameTheory</Name>
    </ProjectReference>
    <ProjectReference Include="..\GameTheory.Games.Nessos\GameTheory.Games.Nessos.csproj">
      <Project>{c498fabf-25e4-4690-a541-d2fce1d0c323}</Project>
      <Name>GameTheory.Games.Nessos</Name>
    </ProjectReference>
    <ProjectReference Include="..\GameTheory.Games.TicTacToe\GameTheory.Games.TicTacToe.csproj">
      <Project>{f5b38959-a87d-432b-ae38-c2bcce50b836}</Project>
      <Name>GameTheory.Games.TicTacToe</Name>
    </ProjectReference>
    <ProjectReference Include="..\GameTheory.Gdl\GameTheory.Gdl.csproj">
      <Project>{e9225da4-7ebc-4915-93a5-d14df8aad0a3}</Project>
      <Name>GameTheory.Gdl</Name>
    </ProjectReference>
    <ProjectReference Include="..\GameTheory.Gdl.Shared\GameTheory.Gdl.Shared.csproj">
      <Project>{9759b3d1-3b3d-4cfd-8580-b4bb99ab3300}</Project>
      <Name>GameTheory.Gdl.Shared</Name>
    </ProjectReference>
    <ProjectReference Include="..\GameTheory.Testing\GameTheory.Testing.csproj">
      <Project>{8f3e7e82-c364-40a0-be1e-d165bf30e304}</Project>
      <Name>GameTheory.Testing</Name>
    </ProjectReference>
  </ItemGroup>
  <ItemGroup>
    <EmbeddedResource Include="Gdl\Games\best_buttons_and_lights_extended.kif" />
    <EmbeddedResource Include="Gdl\Games\cooperation.gdl" />
    <EmbeddedResource Include="Gdl\Games\knights_tour_5v5.kif" />
    <EmbeddedResource Include="Gdl\Games\multiple_buttons_and_lights.kif" />
    <Compile Include="Gdl\Passes\ReportInconsistentConstantSemanticsPassTests.cs" />
    <Compile Include="Gdl\GameCompilerTests.cs" />
    <Compile Include="Players\DuhPlayerTests.cs" />
    <Compile Include="Players\MaximizingPlayerTests.cs" />
    <Compile Include="Players\RandomPlayerTests.cs" />
    <Compile Include="Properties\AssemblyInfo.cs" />
    <Compile Include="..\SharedAssemblyInfo.cs">
      <Link>Properties\SharedAssemblyInfo.cs</Link>
    </Compile>
    <Compile Include="Strategies\ImmediateWinStrategyTests.cs" />
    <Compile Include="Strategies\NullStrategyTests.cs" />
<<<<<<< HEAD
    <None Include="app.config" />
=======
    <None Include=".editorconfig" />
>>>>>>> 584be1ac
    <CodeAnalysisDictionary Include="..\CustomDictionary.xml">
      <Link>CustomDictionary.xml</Link>
    </CodeAnalysisDictionary>
    <Compile Include="EnumCollectionTests.cs" />
    <Compile Include="PlayerTokenTests.cs" />
    <Compile Include="RandomTests.cs" />
    <Compile Include="SizeTests.cs" />
    <AdditionalFiles Include="..\stylecop.json">
      <Link>stylecop.json</Link>
    </AdditionalFiles>
  </ItemGroup>
  <ItemGroup>
    <Service Include="{82A7F48D-3B50-4B1E-B82E-3ADA8210C358}" />
  </ItemGroup>
  <Import Project="$(MSBuildToolsPath)\Microsoft.CSharp.targets" />
  <Import Project="$(SolutionDir)\.nuget\NuGet.targets" Condition="Exists('$(SolutionDir)\.nuget\NuGet.targets')" />
</Project><|MERGE_RESOLUTION|>--- conflicted
+++ resolved
@@ -132,11 +132,8 @@
     </Compile>
     <Compile Include="Strategies\ImmediateWinStrategyTests.cs" />
     <Compile Include="Strategies\NullStrategyTests.cs" />
-<<<<<<< HEAD
+    <None Include=".editorconfig" />
     <None Include="app.config" />
-=======
-    <None Include=".editorconfig" />
->>>>>>> 584be1ac
     <CodeAnalysisDictionary Include="..\CustomDictionary.xml">
       <Link>CustomDictionary.xml</Link>
     </CodeAnalysisDictionary>
