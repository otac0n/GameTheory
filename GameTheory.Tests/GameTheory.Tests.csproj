--- conflicted
+++ resolved
@@ -119,11 +119,6 @@
       <Project>{3b3e3456-b950-44c1-b8a2-fe6c79c2232f}</Project>
       <Name>GameTheory</Name>
     </ProjectReference>
-<<<<<<< HEAD
-    <ProjectReference Include="..\GameTheory.Gdl\GameTheory.Gdl.csproj">
-      <Project>{e9225da4-7ebc-4915-93a5-d14df8aad0a3}</Project>
-      <Name>GameTheory.Gdl</Name>
-=======
     <ProjectReference Include="..\GameTheory.Games.CenturySpiceRoad\GameTheory.Games.CenturySpiceRoad.csproj">
       <Project>{733c356a-ba71-406d-b49b-f67a0e647ce8}</Project>
       <Name>GameTheory.Games.CenturySpiceRoad</Name>
@@ -179,7 +174,10 @@
     <ProjectReference Include="..\GameTheory.Games.TwentyFortyEight\GameTheory.Games.TwentyFortyEight.csproj">
       <Project>{68ae3016-f59e-4e8b-a5a2-e1c59e1b7aef}</Project>
       <Name>GameTheory.Games.TwentyFortyEight</Name>
->>>>>>> 1de596bd
+    </ProjectReference>
+    <ProjectReference Include="..\GameTheory.Gdl\GameTheory.Gdl.csproj">
+      <Project>{e9225da4-7ebc-4915-93a5-d14df8aad0a3}</Project>
+      <Name>GameTheory.Gdl</Name>
     </ProjectReference>
   </ItemGroup>
   <ItemGroup>
