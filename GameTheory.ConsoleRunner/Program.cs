--- conflicted
+++ resolved
@@ -21,19 +21,10 @@
         /// </summary>
         public static IConsoleRendererCatalog ConsoleRendererCatalog { get; } = PluginLoader.LoadCatalogs<IConsoleRendererCatalog>(c => new CompositeConsoleRendererCatalog(c));
 
-<<<<<<< HEAD
-        private static readonly GameCatalog GameCatalog = new CompositeGameCatalog(
-            new AssemblyGameCatalog(GameAssemblies),
-            new Gdl.GdlGameCatalog(Path.GetFullPath(Path.Combine(Environment.CurrentDirectory, "..", "..", ".."))));
-
-        private static readonly IReadOnlyList<Assembly> PlayerAssemblies =
-            GameAssemblies.Concat(new[] { typeof(IGameState<>).Assembly }).ToList().AsReadOnly();
-=======
         /// <summary>
         /// Gets the shared static game catalog for the application.
         /// </summary>
         public static IGameCatalog GameCatalog { get; } = PluginLoader.LoadGameCatalogs();
->>>>>>> c1cc97d7
 
         /// <summary>
         /// Gets the shared static player catalong for the application.
