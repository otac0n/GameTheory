--- conflicted
+++ resolved
@@ -8,15 +8,11 @@
   <ItemGroup>
     <PackageReference Include="FixMe" Version="1.0.0" PrivateAssets="All" />
     <PackageReference Include="GitVersion.MsBuild" Version="5.9.0" PrivateAssets="All" />
-<<<<<<< HEAD
-    <PackageReference Include="Microsoft.CodeAnalysis.FxCopAnalyzers" Version="2.9.8" PrivateAssets="All" />
-    <PackageReference Include="Microsoft.CodeDom.Providers.DotNetCompilerPlatform" Version="2.0.1" />
-=======
     <PackageReference Include="Microsoft.CodeAnalysis.NetAnalyzers" Version="6.0.0">
       <PrivateAssets>all</PrivateAssets>
       <IncludeAssets>runtime; build; native; contentfiles; analyzers; buildtransitive</IncludeAssets>
     </PackageReference>
->>>>>>> 584be1ac
+    <PackageReference Include="Microsoft.CodeDom.Providers.DotNetCompilerPlatform" Version="2.0.1" />
     <PackageReference Include="StyleCop.Analyzers" Version="1.1.118" PrivateAssets="All" />
     <PackageReference Include="Unity.Container" Version="5.11.1" />
     <PackageReference Include="Unity.ServiceLocation" Version="5.11.1" />
