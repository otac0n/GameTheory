﻿<?xml version="1.0" encoding="utf-8"?>
<Project ToolsVersion="4.0" DefaultTargets="Build" xmlns="http://schemas.microsoft.com/developer/msbuild/2003">
  <Import Project="$(MSBuildExtensionsPath)\$(MSBuildToolsVersion)\Microsoft.Common.props" Condition="Exists('$(MSBuildExtensionsPath)\$(MSBuildToolsVersion)\Microsoft.Common.props')" />
  <PropertyGroup>
    <Configuration Condition=" '$(Configuration)' == '' ">Debug</Configuration>
    <Platform Condition=" '$(Platform)' == '' ">AnyCPU</Platform>
    <ProjectGuid>{3B3E3456-B950-44C1-B8A2-FE6C79C2232F}</ProjectGuid>
    <OutputType>Library</OutputType>
    <AppDesignerFolder>Properties</AppDesignerFolder>
    <RootNamespace>GameTheory</RootNamespace>
    <AssemblyName>GameTheory</AssemblyName>
    <TargetFrameworkVersion>v4.5</TargetFrameworkVersion>
    <TargetFrameworkProfile>Profile7</TargetFrameworkProfile>
    <FileAlignment>512</FileAlignment>
    <StyleCopTreatErrorsAsWarnings>false</StyleCopTreatErrorsAsWarnings>
    <ProjectTypeGuids>{786C830F-07A1-408B-BD7F-6EE04809D6DB};{FAE04EC0-301F-11D3-BF4B-00C04F79EFBC}</ProjectTypeGuids>
    <SolutionDir Condition="$(SolutionDir) == '' Or $(SolutionDir) == '*Undefined*'">..\</SolutionDir>
    <RestorePackages>true</RestorePackages>
    <CodeContractsAssemblyMode>0</CodeContractsAssemblyMode>
    <MinimumVisualStudioVersion>14.0</MinimumVisualStudioVersion>
  </PropertyGroup>
  <PropertyGroup Condition=" '$(Configuration)|$(Platform)' == 'Debug|AnyCPU' ">
    <DebugSymbols>true</DebugSymbols>
    <DebugType>full</DebugType>
    <Optimize>false</Optimize>
    <OutputPath>bin\Debug\</OutputPath>
    <DefineConstants>DEBUG;TRACE</DefineConstants>
    <ErrorReport>prompt</ErrorReport>
    <WarningLevel>4</WarningLevel>
    <DocumentationFile>bin\Debug\GameTheory.xml</DocumentationFile>
    <CodeAnalysisRuleSet>..\Strict.ruleset</CodeAnalysisRuleSet>
    <CodeAnalysisAdditionalOptions> /assemblycomparemode:StrongNameIgnoringVersion</CodeAnalysisAdditionalOptions>
    <RunCodeAnalysis>true</RunCodeAnalysis>
    <Prefer32Bit>false</Prefer32Bit>
    <CodeContractsEnableRuntimeChecking>True</CodeContractsEnableRuntimeChecking>
    <CodeContractsRuntimeOnlyPublicSurface>False</CodeContractsRuntimeOnlyPublicSurface>
    <CodeContractsRuntimeThrowOnFailure>False</CodeContractsRuntimeThrowOnFailure>
    <CodeContractsRuntimeCallSiteRequires>False</CodeContractsRuntimeCallSiteRequires>
    <CodeContractsRuntimeSkipQuantifiers>False</CodeContractsRuntimeSkipQuantifiers>
    <CodeContractsRunCodeAnalysis>False</CodeContractsRunCodeAnalysis>
    <CodeContractsNonNullObligations>True</CodeContractsNonNullObligations>
    <CodeContractsBoundsObligations>True</CodeContractsBoundsObligations>
    <CodeContractsArithmeticObligations>True</CodeContractsArithmeticObligations>
    <CodeContractsEnumObligations>True</CodeContractsEnumObligations>
    <CodeContractsRedundantAssumptions>True</CodeContractsRedundantAssumptions>
    <CodeContractsAssertsToContractsCheckBox>True</CodeContractsAssertsToContractsCheckBox>
    <CodeContractsRedundantTests>True</CodeContractsRedundantTests>
    <CodeContractsMissingPublicRequiresAsWarnings>True</CodeContractsMissingPublicRequiresAsWarnings>
    <CodeContractsMissingPublicEnsuresAsWarnings>False</CodeContractsMissingPublicEnsuresAsWarnings>
    <CodeContractsInferRequires>True</CodeContractsInferRequires>
    <CodeContractsInferEnsures>False</CodeContractsInferEnsures>
    <CodeContractsInferEnsuresAutoProperties>True</CodeContractsInferEnsuresAutoProperties>
    <CodeContractsInferObjectInvariants>False</CodeContractsInferObjectInvariants>
    <CodeContractsSuggestAssumptions>False</CodeContractsSuggestAssumptions>
    <CodeContractsSuggestAssumptionsForCallees>False</CodeContractsSuggestAssumptionsForCallees>
    <CodeContractsSuggestRequires>False</CodeContractsSuggestRequires>
    <CodeContractsNecessaryEnsures>True</CodeContractsNecessaryEnsures>
    <CodeContractsSuggestObjectInvariants>False</CodeContractsSuggestObjectInvariants>
    <CodeContractsSuggestReadonly>True</CodeContractsSuggestReadonly>
    <CodeContractsRunInBackground>True</CodeContractsRunInBackground>
    <CodeContractsShowSquigglies>True</CodeContractsShowSquigglies>
    <CodeContractsUseBaseLine>False</CodeContractsUseBaseLine>
    <CodeContractsEmitXMLDocs>False</CodeContractsEmitXMLDocs>
    <CodeContractsCustomRewriterAssembly />
    <CodeContractsCustomRewriterClass />
    <CodeContractsLibPaths />
    <CodeContractsExtraRewriteOptions />
    <CodeContractsExtraAnalysisOptions />
    <CodeContractsSQLServerOption />
    <CodeContractsBaseLineFile />
    <CodeContractsCacheAnalysisResults>True</CodeContractsCacheAnalysisResults>
    <CodeContractsSkipAnalysisIfCannotConnectToCache>False</CodeContractsSkipAnalysisIfCannotConnectToCache>
    <CodeContractsFailBuildOnWarnings>False</CodeContractsFailBuildOnWarnings>
    <CodeContractsBeingOptimisticOnExternal>True</CodeContractsBeingOptimisticOnExternal>
    <CodeContractsRuntimeCheckingLevel>Full</CodeContractsRuntimeCheckingLevel>
    <CodeContractsReferenceAssembly>%28none%29</CodeContractsReferenceAssembly>
    <CodeContractsAnalysisWarningLevel>0</CodeContractsAnalysisWarningLevel>
  </PropertyGroup>
  <PropertyGroup Condition=" '$(Configuration)|$(Platform)' == 'Release|AnyCPU' ">
    <DebugType>pdbonly</DebugType>
    <Optimize>true</Optimize>
    <OutputPath>bin\Release\</OutputPath>
    <DefineConstants>TRACE</DefineConstants>
    <ErrorReport>prompt</ErrorReport>
    <WarningLevel>4</WarningLevel>
    <DocumentationFile>bin\Release\GameTheory.xml</DocumentationFile>
    <CodeAnalysisRuleSet>..\Strict.ruleset</CodeAnalysisRuleSet>
    <CodeAnalysisAdditionalOptions> /assemblycomparemode:StrongNameIgnoringVersion</CodeAnalysisAdditionalOptions>
    <RunCodeAnalysis>true</RunCodeAnalysis>
    <Prefer32Bit>false</Prefer32Bit>
  </PropertyGroup>
  <ItemGroup>
    <CodeAnalysisDictionary Include="..\CustomDictionary.xml">
      <Link>CustomDictionary.xml</Link>
    </CodeAnalysisDictionary>
  </ItemGroup>
  <ItemGroup>
    <Compile Include="Combinatorics.cs" />
    <Compile Include="EnumCollection.cs" />
    <Compile Include="EnumerableExtensions.cs" />
    <Compile Include="Games\FiveTribes\AssassinationTable.cs" />
    <Compile Include="Games\FiveTribes\Cost.cs" />
    <Compile Include="Games\FiveTribes\Djinns\Djinn.cs" />
    <Compile Include="Games\FiveTribes\Djinns\OnAcquireDjinnBase.cs" />
    <Compile Include="Games\FiveTribes\Djinns\PayPerActionDjinnBase.cs" />
    <Compile Include="Games\FiveTribes\Moves\AddMeeplesMove.cs" />
    <Compile Include="Games\FiveTribes\Moves\DoubleAssassinKillCountMove.cs" />
    <Compile Include="Games\FiveTribes\Moves\DoubleBuilderScoreMove.cs" />
    <Compile Include="Games\FiveTribes\Moves\DrawDjinnsMove.cs" />
    <Compile Include="Games\FiveTribes\Moves\DrawTopCardMove.cs" />
    <Compile Include="Games\FiveTribes\Moves\TakeDealtDjinnMove.cs" />
    <Compile Include="Games\FiveTribes\Moves\TradeSlavesForResourceMove.cs" />
    <Compile Include="Games\FiveTribes\Sultanate.cs" />
    <Compile Include="Games\FiveTribes\Djinns\AlAmin.cs" />
    <Compile Include="Games\FiveTribes\Djinns\AnunNak.cs" />
    <Compile Include="Games\FiveTribes\Djinns\Baal.cs" />
    <Compile Include="Games\FiveTribes\Djinns\Boaz.cs" />
    <Compile Include="Games\FiveTribes\Djinns\Bouraq.cs" />
    <Compile Include="Games\FiveTribes\Djinns\Dhenim.cs" />
    <Compile Include="Games\FiveTribes\Djinns\Echidna.cs" />
    <Compile Include="Games\FiveTribes\Djinns\Enki.cs" />
    <Compile Include="Games\FiveTribes\Djinns\Hagis.cs" />
    <Compile Include="Games\FiveTribes\Djinns\Haurvatat.cs" />
    <Compile Include="Games\FiveTribes\Djinns\Ibus.cs" />
    <Compile Include="Games\FiveTribes\Djinns\Jafaar.cs" />
    <Compile Include="Games\FiveTribes\Djinns\Kandicha.cs" />
    <Compile Include="Games\FiveTribes\Djinns\Kumarbi.cs" />
    <Compile Include="Games\FiveTribes\Djinns\Lamia.cs" />
    <Compile Include="Games\FiveTribes\Djinns\Leta.cs" />
    <Compile Include="Games\FiveTribes\Djinns\Marid.cs" />
    <Compile Include="Games\FiveTribes\Djinns\Monkir.cs" />
    <Compile Include="Games\FiveTribes\Djinns\Nekir.cs" />
    <Compile Include="Games\FiveTribes\Djinns\Shamhat.cs" />
    <Compile Include="Games\FiveTribes\Djinns\Sibittis.cs" />
    <Compile Include="Games\FiveTribes\Djinns\Sloar.cs" />
    <Compile Include="Games\FiveTribes\Djinns\Utug.cs" />
    <Compile Include="Games\FiveTribes\GameState.cs" />
    <Compile Include="Games\FiveTribes\Inventory.cs" />
    <Compile Include="Games\FiveTribes\Meeple.cs" />
    <Compile Include="Games\FiveTribes\Move.cs" />
    <Compile Include="Games\FiveTribes\Moves\AssassinateMove.cs" />
    <Compile Include="Games\FiveTribes\Moves\AssassinatePlayerMove.cs" />
    <Compile Include="Games\FiveTribes\Moves\BidMove.cs" />
    <Compile Include="Games\FiveTribes\Moves\ChangePhaseMove.cs" />
    <Compile Include="Games\FiveTribes\Moves\DropMeepleMove.cs" />
    <Compile Include="Games\FiveTribes\Moves\EndTurnMove.cs" />
    <Compile Include="Games\FiveTribes\Moves\PayGoldMove.cs" />
    <Compile Include="Games\FiveTribes\Moves\PayMeeplesAndResourcesMove.cs" />
    <Compile Include="Games\FiveTribes\Moves\PayMeeplesMove.cs" />
    <Compile Include="Games\FiveTribes\Moves\PayResourcesMove.cs" />
    <Compile Include="Games\FiveTribes\Moves\PickUpTribeMove.cs" />
    <Compile Include="Games\FiveTribes\Moves\PlaceCamelMove.cs" />
    <Compile Include="Games\FiveTribes\Moves\PlacePalmTreeMove.cs" />
    <Compile Include="Games\FiveTribes\Moves\ScoreBuildersInHandMove.cs" />
    <Compile Include="Games\FiveTribes\Moves\SellMerchandiseMove.cs" />
    <Compile Include="Games\FiveTribes\Moves\TakeDjinnMove.cs" />
    <Compile Include="Games\FiveTribes\Moves\TakeMeeplesInHandMove.cs" />
    <Compile Include="Games\FiveTribes\Moves\TakeResourceMove.cs" />
    <Compile Include="Games\FiveTribes\Moves\MoveTurnMarkerMove.cs" />
    <Compile Include="Games\FiveTribes\Moves\TradeMerchantsInHandMove.cs" />
    <Compile Include="Games\FiveTribes\Phase.cs" />
    <Compile Include="Games\FiveTribes\Moves\PickUpMeeplesMove.cs" />
    <Compile Include="Games\FiveTribes\Point.cs" />
    <Compile Include="Games\FiveTribes\Resource.cs" />
    <Compile Include="Games\FiveTribes\ScoreTable.cs" />
    <Compile Include="Games\FiveTribes\Square.cs" />
    <Compile Include="Games\FiveTribes\Tiles\BigMarket.cs" />
    <Compile Include="Games\FiveTribes\Tiles\Oasis.cs" />
    <Compile Include="Games\FiveTribes\Tiles\SacredPlace.cs" />
    <Compile Include="Games\FiveTribes\Tiles\SmallMarket.cs" />
    <Compile Include="Games\FiveTribes\Tiles\Tile.cs" />
    <Compile Include="Games\FiveTribes\TileColor.cs" />
    <Compile Include="Games\FiveTribes\Moves\PlacePalaceMove.cs" />
    <Compile Include="Games\FiveTribes\Tiles\Village.cs" />
<<<<<<< HEAD
    <Compile Include="Games\Splendor\DevelopmentCard.cs" />
    <Compile Include="Games\Splendor\GameState.cs" />
    <Compile Include="Games\Splendor\Inventory.cs" />
    <Compile Include="Games\Splendor\Moves\PurchaseMove.cs" />
    <Compile Include="Games\Splendor\Moves\ReserveFromBoardMove.cs" />
    <Compile Include="Games\Splendor\Moves\TakeTokensMove.cs" />
    <Compile Include="Games\Splendor\Noble.cs" />
    <Compile Include="Games\Splendor\Phase.cs" />
    <Compile Include="Games\Splendor\Token.cs" />
    <Compile Include="Games\Splendor\Move.cs" />
=======
    <Compile Include="Games\Mancala\GameState.cs" />
    <Compile Include="Games\Mancala\Move.cs" />
>>>>>>> 85b10b1c
    <Compile Include="Games\TicTacToe\GameState.cs" />
    <Compile Include="GameStateExtensions.cs" />
    <Compile Include="Games\TicTacToe\Move.cs" />
    <Compile Include="GameUtils.cs" />
    <Compile Include="IGameState.cs" />
    <Compile Include="IMove.cs" />
    <Compile Include="IPlayer.cs" />
    <Compile Include="IStrategy.cs" />
    <Compile Include="Maybe.cs" />
    <Compile Include="Players\MaximizingPlayer.cs" />
    <Compile Include="Players\StrategyPlayer.cs" />
    <Compile Include="Strategies\CompositeStrategy.cs" />
    <Compile Include="Strategies\ImmediateWinStrategy.cs" />
    <Compile Include="Players\RandomPlayer.cs" />
    <Compile Include="PlayerToken.cs" />
    <Compile Include="Properties\AssemblyInfo.cs" />
    <Compile Include="..\SharedAssemblyInfo.cs">
      <Link>Properties\SharedAssemblyInfo.cs</Link>
    </Compile>
    <Compile Include="Random.cs" />
    <Compile Include="Strategies\NullStrategy.cs" />
    <Compile Include="StrategyExtensions.cs" />
  </ItemGroup>
  <ItemGroup>
    <Reference Include="System.Collections.Immutable, Version=1.1.37.0, Culture=neutral, PublicKeyToken=b03f5f7f11d50a3a, processorArchitecture=MSIL">
      <HintPath>..\packages\System.Collections.Immutable.1.1.37\lib\portable-net45+win8+wp8+wpa81\System.Collections.Immutable.dll</HintPath>
      <Private>True</Private>
    </Reference>
  </ItemGroup>
  <ItemGroup>
    <None Include="packages.config">
      <SubType>Designer</SubType>
    </None>
    <AdditionalFiles Include="..\stylecop.json">
      <Link>stylecop.json</Link>
    </AdditionalFiles>
  </ItemGroup>
  <ItemGroup>
    <Analyzer Include="..\packages\StyleCop.Analyzers.1.0.0\analyzers\dotnet\cs\Newtonsoft.Json.dll" />
    <Analyzer Include="..\packages\StyleCop.Analyzers.1.0.0\analyzers\dotnet\cs\StyleCop.Analyzers.CodeFixes.dll" />
    <Analyzer Include="..\packages\StyleCop.Analyzers.1.0.0\analyzers\dotnet\cs\StyleCop.Analyzers.dll" />
  </ItemGroup>
  <Import Project="$(MSBuildExtensionsPath32)\Microsoft\Portable\$(TargetFrameworkVersion)\Microsoft.Portable.CSharp.targets" />
  <Import Project="$(SolutionDir)\.nuget\NuGet.targets" Condition="Exists('$(SolutionDir)\.nuget\NuGet.targets')" />
</Project><|MERGE_RESOLUTION|>--- conflicted
+++ resolved
@@ -172,7 +172,8 @@
     <Compile Include="Games\FiveTribes\TileColor.cs" />
     <Compile Include="Games\FiveTribes\Moves\PlacePalaceMove.cs" />
     <Compile Include="Games\FiveTribes\Tiles\Village.cs" />
-<<<<<<< HEAD
+    <Compile Include="Games\Mancala\GameState.cs" />
+    <Compile Include="Games\Mancala\Move.cs" />
     <Compile Include="Games\Splendor\DevelopmentCard.cs" />
     <Compile Include="Games\Splendor\GameState.cs" />
     <Compile Include="Games\Splendor\Inventory.cs" />
@@ -183,10 +184,6 @@
     <Compile Include="Games\Splendor\Phase.cs" />
     <Compile Include="Games\Splendor\Token.cs" />
     <Compile Include="Games\Splendor\Move.cs" />
-=======
-    <Compile Include="Games\Mancala\GameState.cs" />
-    <Compile Include="Games\Mancala\Move.cs" />
->>>>>>> 85b10b1c
     <Compile Include="Games\TicTacToe\GameState.cs" />
     <Compile Include="GameStateExtensions.cs" />
     <Compile Include="Games\TicTacToe\Move.cs" />
