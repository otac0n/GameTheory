﻿<?xml version="1.0" encoding="utf-8"?>
<Project Sdk="Microsoft.NET.Sdk">
  <Import Project="..\SharedAssemblyProperties.props" />
  <PropertyGroup>
    <DebugType>portable</DebugType>
    <GenerateDocumentationFile>true</GenerateDocumentationFile>
    <GeneratePackageOnBuild>true</GeneratePackageOnBuild>
    <TargetFrameworks>net8.0;netcoreapp3.1</TargetFrameworks>
  </PropertyGroup>
  <ItemGroup>
    <PackageReference Include="CommonServiceLocator" Version="2.0.5" />
  </ItemGroup>
  <ItemGroup>
<<<<<<< HEAD
    <Compile Update="Games\CenturySpiceRoad\Resources.Designer.cs">
      <DesignTime>True</DesignTime>
      <AutoGen>True</AutoGen>
      <DependentUpon>Resources.resx</DependentUpon>
    </Compile>
    <EmbeddedResource Update="Games\CenturySpiceRoad\Resources.resx">
      <Generator>PublicResXFileCodeGenerator</Generator>
      <LastGenOutput>Resources.Designer.cs</LastGenOutput>
    </EmbeddedResource>
    <Compile Update="Games\Chess\Resources.Designer.cs">
      <DesignTime>True</DesignTime>
      <AutoGen>True</AutoGen>
      <DependentUpon>Resources.resx</DependentUpon>
    </Compile>
    <EmbeddedResource Update="Games\Chess\Resources.resx">
      <Generator>PublicResXFileCodeGenerator</Generator>
      <LastGenOutput>Resources.Designer.cs</LastGenOutput>
    </EmbeddedResource>
    <Compile Update="Games\Draughts\Resources.Designer.cs">
      <DesignTime>True</DesignTime>
      <AutoGen>True</AutoGen>
      <DependentUpon>Resources.resx</DependentUpon>
    </Compile>
    <EmbeddedResource Update="Games\Draughts\Resources.resx">
      <Generator>PublicResXFileCodeGenerator</Generator>
      <LastGenOutput>Resources.Designer.cs</LastGenOutput>
    </EmbeddedResource>
    <Compile Update="Games\Ergo\Resources.Designer.cs">
      <DesignTime>True</DesignTime>
      <AutoGen>True</AutoGen>
      <DependentUpon>Resources.resx</DependentUpon>
    </Compile>
    <EmbeddedResource Update="Games\Ergo\Resources.resx">
      <Generator>PublicResXFileCodeGenerator</Generator>
      <LastGenOutput>Resources.Designer.cs</LastGenOutput>
    </EmbeddedResource>
    <Compile Update="Games\FiveTribes\Resources.Designer.cs">
      <DesignTime>True</DesignTime>
      <AutoGen>True</AutoGen>
      <DependentUpon>Resources.resx</DependentUpon>
    </Compile>
    <EmbeddedResource Update="Games\FiveTribes\Resources.resx">
      <Generator>PublicResXFileCodeGenerator</Generator>
      <LastGenOutput>Resources.Designer.cs</LastGenOutput>
    </EmbeddedResource>
    <Compile Update="Games\Lotus\Resources.Designer.cs">
      <DesignTime>True</DesignTime>
      <AutoGen>True</AutoGen>
      <DependentUpon>Resources.resx</DependentUpon>
    </Compile>
    <EmbeddedResource Update="Games\Lotus\Resources.resx">
      <Generator>PublicResXFileCodeGenerator</Generator>
      <LastGenOutput>Resources.Designer.cs</LastGenOutput>
    </EmbeddedResource>
    <Compile Update="Games\Mancala\Resources.Designer.cs">
      <DesignTime>True</DesignTime>
      <AutoGen>True</AutoGen>
      <DependentUpon>Resources.resx</DependentUpon>
    </Compile>
    <EmbeddedResource Update="Games\Mancala\Resources.resx">
      <Generator>PublicResXFileCodeGenerator</Generator>
      <LastGenOutput>Resources.Designer.cs</LastGenOutput>
    </EmbeddedResource>
    <Compile Update="Games\PositivelyPerfectParfaitGame\Resources.Designer.cs">
      <DesignTime>True</DesignTime>
      <AutoGen>True</AutoGen>
      <DependentUpon>Resources.resx</DependentUpon>
    </Compile>
    <EmbeddedResource Update="Games\PositivelyPerfectParfaitGame\Resources.resx">
      <Generator>PublicResXFileCodeGenerator</Generator>
      <LastGenOutput>Resources.Designer.cs</LastGenOutput>
    </EmbeddedResource>
    <Compile Update="Games\SevenDragons\Resources.Designer.cs">
      <DesignTime>True</DesignTime>
      <AutoGen>True</AutoGen>
      <DependentUpon>Resources.resx</DependentUpon>
    </Compile>
    <EmbeddedResource Update="Games\SevenDragons\Resources.resx">
      <Generator>PublicResXFileCodeGenerator</Generator>
      <LastGenOutput>Resources.Designer.cs</LastGenOutput>
    </EmbeddedResource>
    <Compile Update="Games\Skull\Resources.Designer.cs">
      <DesignTime>True</DesignTime>
      <AutoGen>True</AutoGen>
      <DependentUpon>Resources.resx</DependentUpon>
    </Compile>
    <EmbeddedResource Update="Games\Skull\Resources.resx">
      <Generator>PublicResXFileCodeGenerator</Generator>
      <LastGenOutput>Resources.Designer.cs</LastGenOutput>
    </EmbeddedResource>
    <Compile Update="Games\Splendor\Resources.Designer.cs">
      <DesignTime>True</DesignTime>
      <AutoGen>True</AutoGen>
      <DependentUpon>Resources.resx</DependentUpon>
    </Compile>
    <EmbeddedResource Update="Games\Splendor\Resources.resx">
      <Generator>PublicResXFileCodeGenerator</Generator>
      <LastGenOutput>Resources.Designer.cs</LastGenOutput>
    </EmbeddedResource>
    <Compile Update="Games\TicTacToe\Resources.Designer.cs">
      <DesignTime>True</DesignTime>
      <AutoGen>True</AutoGen>
      <DependentUpon>Resources.resx</DependentUpon>
    </Compile>
    <EmbeddedResource Update="Games\TicTacToe\Resources.resx">
      <Generator>PublicResXFileCodeGenerator</Generator>
      <LastGenOutput>Resources.Designer.cs</LastGenOutput>
    </EmbeddedResource>
    <Compile Update="Games\TwentyFortyEight\Resources.Designer.cs">
      <DesignTime>True</DesignTime>
      <AutoGen>True</AutoGen>
      <DependentUpon>Resources.resx</DependentUpon>
    </Compile>
    <EmbeddedResource Update="Games\TwentyFortyEight\Resources.resx">
      <Generator>PublicResXFileCodeGenerator</Generator>
      <LastGenOutput>Resources.Designer.cs</LastGenOutput>
    </EmbeddedResource>
=======
>>>>>>> c7a9a1ca
    <Compile Update="SharedResources.Designer.cs">
      <DesignTime>True</DesignTime>
      <AutoGen>True</AutoGen>
      <DependentUpon>SharedResources.resx</DependentUpon>
    </Compile>
    <EmbeddedResource Update="SharedResources.resx">
      <Generator>PublicResXFileCodeGenerator</Generator>
      <LastGenOutput>SharedResources.Designer.cs</LastGenOutput>
    </EmbeddedResource>
    <AdditionalFiles Include="..\stylecop.json" Link="stylecop.json" />
  </ItemGroup>
  <ItemGroup Condition="'$(TargetFramework)' == 'netcoreapp2.0'">
    <PackageReference Include="System.CodeDom">
      <Version>4.5.0</Version>
    </PackageReference>
  </ItemGroup>
</Project><|MERGE_RESOLUTION|>--- conflicted
+++ resolved
@@ -11,126 +11,6 @@
     <PackageReference Include="CommonServiceLocator" Version="2.0.5" />
   </ItemGroup>
   <ItemGroup>
-<<<<<<< HEAD
-    <Compile Update="Games\CenturySpiceRoad\Resources.Designer.cs">
-      <DesignTime>True</DesignTime>
-      <AutoGen>True</AutoGen>
-      <DependentUpon>Resources.resx</DependentUpon>
-    </Compile>
-    <EmbeddedResource Update="Games\CenturySpiceRoad\Resources.resx">
-      <Generator>PublicResXFileCodeGenerator</Generator>
-      <LastGenOutput>Resources.Designer.cs</LastGenOutput>
-    </EmbeddedResource>
-    <Compile Update="Games\Chess\Resources.Designer.cs">
-      <DesignTime>True</DesignTime>
-      <AutoGen>True</AutoGen>
-      <DependentUpon>Resources.resx</DependentUpon>
-    </Compile>
-    <EmbeddedResource Update="Games\Chess\Resources.resx">
-      <Generator>PublicResXFileCodeGenerator</Generator>
-      <LastGenOutput>Resources.Designer.cs</LastGenOutput>
-    </EmbeddedResource>
-    <Compile Update="Games\Draughts\Resources.Designer.cs">
-      <DesignTime>True</DesignTime>
-      <AutoGen>True</AutoGen>
-      <DependentUpon>Resources.resx</DependentUpon>
-    </Compile>
-    <EmbeddedResource Update="Games\Draughts\Resources.resx">
-      <Generator>PublicResXFileCodeGenerator</Generator>
-      <LastGenOutput>Resources.Designer.cs</LastGenOutput>
-    </EmbeddedResource>
-    <Compile Update="Games\Ergo\Resources.Designer.cs">
-      <DesignTime>True</DesignTime>
-      <AutoGen>True</AutoGen>
-      <DependentUpon>Resources.resx</DependentUpon>
-    </Compile>
-    <EmbeddedResource Update="Games\Ergo\Resources.resx">
-      <Generator>PublicResXFileCodeGenerator</Generator>
-      <LastGenOutput>Resources.Designer.cs</LastGenOutput>
-    </EmbeddedResource>
-    <Compile Update="Games\FiveTribes\Resources.Designer.cs">
-      <DesignTime>True</DesignTime>
-      <AutoGen>True</AutoGen>
-      <DependentUpon>Resources.resx</DependentUpon>
-    </Compile>
-    <EmbeddedResource Update="Games\FiveTribes\Resources.resx">
-      <Generator>PublicResXFileCodeGenerator</Generator>
-      <LastGenOutput>Resources.Designer.cs</LastGenOutput>
-    </EmbeddedResource>
-    <Compile Update="Games\Lotus\Resources.Designer.cs">
-      <DesignTime>True</DesignTime>
-      <AutoGen>True</AutoGen>
-      <DependentUpon>Resources.resx</DependentUpon>
-    </Compile>
-    <EmbeddedResource Update="Games\Lotus\Resources.resx">
-      <Generator>PublicResXFileCodeGenerator</Generator>
-      <LastGenOutput>Resources.Designer.cs</LastGenOutput>
-    </EmbeddedResource>
-    <Compile Update="Games\Mancala\Resources.Designer.cs">
-      <DesignTime>True</DesignTime>
-      <AutoGen>True</AutoGen>
-      <DependentUpon>Resources.resx</DependentUpon>
-    </Compile>
-    <EmbeddedResource Update="Games\Mancala\Resources.resx">
-      <Generator>PublicResXFileCodeGenerator</Generator>
-      <LastGenOutput>Resources.Designer.cs</LastGenOutput>
-    </EmbeddedResource>
-    <Compile Update="Games\PositivelyPerfectParfaitGame\Resources.Designer.cs">
-      <DesignTime>True</DesignTime>
-      <AutoGen>True</AutoGen>
-      <DependentUpon>Resources.resx</DependentUpon>
-    </Compile>
-    <EmbeddedResource Update="Games\PositivelyPerfectParfaitGame\Resources.resx">
-      <Generator>PublicResXFileCodeGenerator</Generator>
-      <LastGenOutput>Resources.Designer.cs</LastGenOutput>
-    </EmbeddedResource>
-    <Compile Update="Games\SevenDragons\Resources.Designer.cs">
-      <DesignTime>True</DesignTime>
-      <AutoGen>True</AutoGen>
-      <DependentUpon>Resources.resx</DependentUpon>
-    </Compile>
-    <EmbeddedResource Update="Games\SevenDragons\Resources.resx">
-      <Generator>PublicResXFileCodeGenerator</Generator>
-      <LastGenOutput>Resources.Designer.cs</LastGenOutput>
-    </EmbeddedResource>
-    <Compile Update="Games\Skull\Resources.Designer.cs">
-      <DesignTime>True</DesignTime>
-      <AutoGen>True</AutoGen>
-      <DependentUpon>Resources.resx</DependentUpon>
-    </Compile>
-    <EmbeddedResource Update="Games\Skull\Resources.resx">
-      <Generator>PublicResXFileCodeGenerator</Generator>
-      <LastGenOutput>Resources.Designer.cs</LastGenOutput>
-    </EmbeddedResource>
-    <Compile Update="Games\Splendor\Resources.Designer.cs">
-      <DesignTime>True</DesignTime>
-      <AutoGen>True</AutoGen>
-      <DependentUpon>Resources.resx</DependentUpon>
-    </Compile>
-    <EmbeddedResource Update="Games\Splendor\Resources.resx">
-      <Generator>PublicResXFileCodeGenerator</Generator>
-      <LastGenOutput>Resources.Designer.cs</LastGenOutput>
-    </EmbeddedResource>
-    <Compile Update="Games\TicTacToe\Resources.Designer.cs">
-      <DesignTime>True</DesignTime>
-      <AutoGen>True</AutoGen>
-      <DependentUpon>Resources.resx</DependentUpon>
-    </Compile>
-    <EmbeddedResource Update="Games\TicTacToe\Resources.resx">
-      <Generator>PublicResXFileCodeGenerator</Generator>
-      <LastGenOutput>Resources.Designer.cs</LastGenOutput>
-    </EmbeddedResource>
-    <Compile Update="Games\TwentyFortyEight\Resources.Designer.cs">
-      <DesignTime>True</DesignTime>
-      <AutoGen>True</AutoGen>
-      <DependentUpon>Resources.resx</DependentUpon>
-    </Compile>
-    <EmbeddedResource Update="Games\TwentyFortyEight\Resources.resx">
-      <Generator>PublicResXFileCodeGenerator</Generator>
-      <LastGenOutput>Resources.Designer.cs</LastGenOutput>
-    </EmbeddedResource>
-=======
->>>>>>> c7a9a1ca
     <Compile Update="SharedResources.Designer.cs">
       <DesignTime>True</DesignTime>
       <AutoGen>True</AutoGen>
