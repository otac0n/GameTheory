--- conflicted
+++ resolved
@@ -178,7 +178,8 @@
     <Compile Include="Games\FiveTribes\Tiles\Village.cs" />
     <Compile Include="Games\Mancala\GameState.cs" />
     <Compile Include="Games\Mancala\Move.cs" />
-<<<<<<< HEAD
+    <Compile Include="Games\MatchingPennies\GameState.cs" />
+    <Compile Include="Games\MatchingPennies\Move.cs" />
     <Compile Include="Games\Splendor\DevelopmentCard.cs" />
     <Compile Include="Games\Splendor\GameState.cs" />
     <Compile Include="Games\Splendor\Inventory.cs" />
@@ -189,10 +190,6 @@
     <Compile Include="Games\Splendor\Phase.cs" />
     <Compile Include="Games\Splendor\Token.cs" />
     <Compile Include="Games\Splendor\Move.cs" />
-=======
-    <Compile Include="Games\MatchingPennies\GameState.cs" />
-    <Compile Include="Games\MatchingPennies\Move.cs" />
->>>>>>> ce116a81
     <Compile Include="Games\TicTacToe\GameState.cs" />
     <Compile Include="GameStateExtensions.cs" />
     <Compile Include="Games\TicTacToe\Move.cs" />
