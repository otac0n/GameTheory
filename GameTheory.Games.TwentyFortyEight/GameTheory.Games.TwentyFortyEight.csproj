--- conflicted
+++ resolved
@@ -36,11 +36,8 @@
     <ProjectReference Include="..\GameTheory\GameTheory.csproj" />
   </ItemGroup>
   <ItemGroup>
-<<<<<<< HEAD
+    <Reference Include="System.ComponentModel.DataAnnotations" />
     <Reference Include="System.Windows.Forms" />
-=======
-    <Reference Include="System.ComponentModel.DataAnnotations" />
->>>>>>> 18943260
   </ItemGroup>
   <ItemGroup>
     <WeaveTemplate Include="Console\GameState.weave" />
